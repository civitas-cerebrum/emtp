--- conflicted
+++ resolved
@@ -3,18 +3,6 @@
 # URL retrieval dependencies
 ddgs>=0.1.0
 
-<<<<<<< HEAD
-# Screenshot capture dependencies
-selenium>=4.15.0
-Pillow>=10.0.0
-webdriver-manager>=4.0.0
-
-# Screenshot processing dependencies
-pytesseract>=0.3.10
-language-tool-python>=2.9.4
-
-requests
-=======
 # Text processing dependencies
 language-tool-python>=2.9.4
 
@@ -23,5 +11,4 @@
 
 # Requests
 requests
-aiohttp
->>>>>>> 62cd9481
+aiohttp